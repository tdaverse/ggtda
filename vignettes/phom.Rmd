--- conflicted
+++ resolved
@@ -1,10 +1,6 @@
 ---
 title: "Visualizing persistent homology with ggtda"
-<<<<<<< HEAD
-author: "Jason Cory Brunson, Raoul R. Wadhwa, Jacob G. Scott"
-=======
-author: "J. Cory Brunson, Jacob G. Scott, Raoul R. Wadhwa"
->>>>>>> 30f20f3c
+author: "Jason Cory Brunson, Jacob G. Scott, Raoul R. Wadhwa"
 date: "`r Sys.Date()`"
 output: rmarkdown::html_vignette
 vignette: >
