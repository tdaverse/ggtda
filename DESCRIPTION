--- conflicted
+++ resolved
@@ -33,15 +33,8 @@
     testthat (>= 2.0.0),
     vdiffr (>= 0.3.0),
     knitr (>= 1.20),
-<<<<<<< HEAD
     rmarkdown (>= 1.10)
 URL: https://rrrlw.github.io/ggtda/
-=======
-    rmarkdown (>= 1.10),
-    TDAstats (>= 0.4.1),
-    covr (>= 3.1.0)
-URL: https://github.com/rrrlw/ggtda
->>>>>>> 3b3b2e81
 BugReports: https://github.com/rrrlw/ggtda/issues
 VignetteBuilder: knitr
 RoxygenNote: 7.1.1
