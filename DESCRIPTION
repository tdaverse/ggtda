Package: ggtda
Type: Package
Title: 'ggplot2' Extension to Visualize Topological Persistence
Version: 0.1.0
Authors@R: c(
    person("Jason Cory", "Brunson",
           role = c("aut", "cre"),
           email = "cornelioid@gmail.com",
           comment = c(ORCID = "0000-0003-3126-9494")),
    person("Raoul", "Wadhwa",
           role = "aut",
           email = "raoulwadhwa@gmail.com",
           comment = c(ORCID = "0000-0003-0503-9580")),
    person("Jacob", "Scott", role = "aut",
           comment = c(ORCID = "0000-0003-2971-7673")))
Description: Topological data analysis often produces summary data
    consisting of birth and death values for topological features;
    see Chazal and Michel (2017) <arXiv:1710.04019>
    and Wasserman (2018) <10.1146/annurev-statistics-031017-100045>.
    This package extends the user-friendly layered grammar of graphics
    of Wickham (2010) <doi:10.1198/jcgs.2009.07098>
    to conveniently visualize these persistence data in several standard ways.
License: GPL-3
Encoding: UTF-8
LazyData: true
Depends:
    R (>= 2.10),
    ggplot2 (>= 3.2.1)
Imports:
<<<<<<< HEAD
    ggplot2 (>= 3.2.1),
    rPref (>= 1.2)
URL: https://github.com/rrrlw/ggtda
BugReports: https://github.com/rrrlw/ggtda/issues
Suggests: 
    vdiffr (>= 0.3.0),
=======
Suggests:
    ripserr (>= 0.1.1),
    rPref (>= 1.2),
    covr (>= 3.1.0),
>>>>>>> 14b94954
    testthat (>= 2.0.0),
    vdiffr (>= 0.3.0),
    knitr (>= 1.20),
<<<<<<< HEAD
    rmarkdown (>= 1.10),
    TDAstats (>= 0.4.1),
    covr (>= 3.1.0)
=======
    rmarkdown (>= 1.10)
URL: https://github.com/rrrlw/ggtda
BugReports: https://github.com/rrrlw/ggtda/issues
>>>>>>> 14b94954
VignetteBuilder: knitr
RoxygenNote: 7.1.1
Roxygen: list(markdown = TRUE)<|MERGE_RESOLUTION|>--- conflicted
+++ resolved
@@ -26,32 +26,16 @@
 Depends:
     R (>= 2.10),
     ggplot2 (>= 3.2.1)
-Imports:
-<<<<<<< HEAD
-    ggplot2 (>= 3.2.1),
-    rPref (>= 1.2)
-URL: https://github.com/rrrlw/ggtda
-BugReports: https://github.com/rrrlw/ggtda/issues
-Suggests: 
-    vdiffr (>= 0.3.0),
-=======
 Suggests:
     ripserr (>= 0.1.1),
     rPref (>= 1.2),
     covr (>= 3.1.0),
->>>>>>> 14b94954
     testthat (>= 2.0.0),
     vdiffr (>= 0.3.0),
     knitr (>= 1.20),
-<<<<<<< HEAD
-    rmarkdown (>= 1.10),
-    TDAstats (>= 0.4.1),
-    covr (>= 3.1.0)
-=======
     rmarkdown (>= 1.10)
-URL: https://github.com/rrrlw/ggtda
+URL: https://rrrlw.github.io/ggtda/
 BugReports: https://github.com/rrrlw/ggtda/issues
->>>>>>> 14b94954
 VignetteBuilder: knitr
 RoxygenNote: 7.1.1
 Roxygen: list(markdown = TRUE)