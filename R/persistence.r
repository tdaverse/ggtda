#' @title Persistence diagrams
#'
#' @description Visualize persistence data in a (flat, diagonal, or landscape)
#'   persistence diagram.
#'   

#' @details
#'
<<<<<<< HEAD
#' *Persistence diagrams* are scatterplots of persistence data. *Persistence
#' landscapes* can be understood as rotated diagonal persistence diagrams.
=======
#' {*Persistence diagrams*} are
#' [scatterplots](https://ggplot2.tidyverse.org/reference/geom_point.html) of
#' persistence data.
>>>>>>> 14ca813c
#' 

#' @template persistence-data
#'

#' @section Persistence diagrams:

#'   Persistence diagrams recognize extended persistence data, with negative
#'   birth/death values arising from the relative part of the filtration.
#'
#'   The original persistence diagrams plotted persistence against birth in what
#'   we call "flat" diagrams, but most plot death against birth in "diagonal"
#'   diagrams, often with a diagonal line indicating zero persistence.
#'
#'   The `geom_fundamental_box()` layer renders fundamental boxes at specified
#'   time points (Chung & Lawson, 2020).
#'   

#' @template ref-edelsbrunner2000
#' @template ref-edelsbrunner2012
#' @template ref-chung2020
#'   

#' @eval rd_sec_aesthetics(
#'   stat_persistence = StatPersistence,
#'   geom_fundamental_box = GeomFundamentalBox
#' )

#' @eval rd_sec_computed_vars(
#'   stat = "persistence",
#'   part =
#'   "whether features belong to ordinary, relative, or extended homology.",
#'   persistence =
#'   "differences between birth and death values of features."
#' )

#' @name persistence
#' @import ggplot2
#' @family plot layers for persistence data
#' @seealso [ggplot2::layer()] for additional arguments.
#' @inheritParams ggplot2::layer
#' @param na.rm Logical: if `FALSE`, the default, `NA` lodes are not included;
#'   if `TRUE`, `NA` lodes constitute a separate category, plotted in grey
#'   (regardless of the color scheme).
#' @param ... Additional arguments passed to [ggplot2::layer()].
#' @param geom The geometric object to use display the data; defaults to
<<<<<<< HEAD
#'   `segment` in `geom_vietoris1()` and to `polygon` in `geom_vietoris2`. Pass
#'   a string to override the default.
#' @param diameter_max,radius_max (Document.)
#' @param p (Document.)
#' @param dimension_max (Document.)
#' @param complex (Document.)
=======
#'   `point`. Pass a string to override the default.
>>>>>>> 14ca813c
#' @param diagram One of `"flat"`, `"diagonal"`, or `"landscape"`; the
#'   orientation for the diagram should take.
#' @param t A numeric vector of time points at which to place fundamental boxes.
#' @example inst/examples/ex-persistence.R
<<<<<<< HEAD

#' @rdname persistence
#' @export
stat_persistence <- function(mapping = NULL,
                             data = NULL,
                             geom = "point",
                             position = "identity",
                             diameter_max = Inf, radius_max = NULL,
                             p = 2L,
                             dimension_max = 1L,
                             complex = "rips",
                             diagram = "diagonal",
                             na.rm = FALSE,
                             show.legend = NA,
                             inherit.aes = TRUE,
                             ...) {
  layer(
    stat = StatPersistence,
    data = data,
    mapping = mapping,
    geom = geom,
    position = position,
    show.legend = show.legend,
    inherit.aes = inherit.aes,
    params = list(
      diameter_max = diameter_max, radius_max = radius_max,
      p = p,
      dimension_max = dimension_max,
      complex = complex,
      diagram = diagram,
      na.rm = na.rm,
      ...
    )
  )
}
=======
#' @example inst/examples/ex-persistence-extended.R
# file.edit("inst/examples/ex-persistence.R")
# file.edit("inst/examples/ex-persistence-extended.R")
NULL
>>>>>>> 14ca813c

#' @rdname ggtda-ggproto
#' @format NULL
#' @usage NULL
#' @export
StatPersistence <- ggproto(
  "StatPersistence", Stat,
  
  required_aes = c("start|dataset", "end|dataset"),
  
<<<<<<< HEAD
  optional_aes = c("dataset"),
  
  setup_data = function(data, params) {
    
    if (! is.null(data$dataset)) {
      
      if (! is.null(data$start) || ! is.null(data$end)) {
        warning("Map to either `start` and `end` or to `dataset` aesthetic, ",
                "not both. `dataset` will be used.")
        data$end <- data$start <- NULL
      }
      
      # ensure that engine can handle data
      ph_classes <- gsub(
        "vietoris_rips\\.", "",
        as.character(methods(ripserr::vietoris_rips))
      )
      ph_classes <- setdiff(ph_classes, "default")
      if (! all(vapply(data$dataset, inherits, FALSE, what = ph_classes))) {
        stop("`dataset` accepts data of the following classes: ",
             paste(paste("'", ph_classes, "'", sep = ""), collapse = ", "))
      }
      
    }
    
    data
  },
  
  setup_params = function(data, params) {
    
    # need to implement other complexes (Cech, Alpha, ...)
    if (params$complex != "vietoris" && params$complex != "rips")
      stop("Only `'vietoris'` / `'rips'` complexes are currently implemented.")
    
    # handle disk size
    if (is.null(params$radius_max) && is.null(params$diameter_max)) {
      params$diameter_max <- Inf
    }
    if (! is.null(params$radius_max)) {
      if (! is.null(params$diameter_max)) {
        warning("Pass a value to only one of `radius_max` or `diameter_max`; ",
                "`diameter_max` value will be used.")
      } else {
        params$diameter_max <- params$radius_max
      }
    }
    
    params
  },
  
  compute_group = function(
    data, scales,
    radius_max = NULL, diameter_max = Inf,
    p = 2L, dimension_max = 1L, complex = "rips",
    diagram = "diagonal"
  ) {
    
    # compute persistence from list column of data objects
    if (! is.null(data$dataset)) {
      
      # compute persistence data from `dataset`
      if (diameter_max == Inf) diameter_max <- -1L
      data$dataset <- lapply(
        data$dataset,
        ripserr::vietoris_rips,
        threshold = diameter_max, p = p, dim = dimension_max,
        return_format = "df"
      )
      data <- tidyr::unnest(data, dataset)
      # rename to required aesthetics
      names(data)[match(c("birth", "death"), names(data))] <- c("start", "end")
      
    }
=======
  compute_panel = function(
    data, scales,
    diagram = "diagonal"
  ) {
>>>>>>> 14ca813c
    
    # points in cartesian coordinates (un-negated from opposite filtration)
    data$x <- abs(data$start)
    data$y <- abs(data$end)
    # endpoints of frontier segments
    data$x0 <- data$y0 <- data$x
    data$xend <- data$yend <- data$y
    # TODO: Is this overkill? Could just use `x0` and `xend`, though at some
    # risk of confusion.
    
    # compute 'part'
    data$part <- with(data, {
      part <- NA_character_
      part[start >= 0 & end >= 0] <- "ordinary"
      part[start <  0 & end <  0] <- "relative"
      part[start >= 0 & end <  0] <- "extended"
      factor(part, levels = c("ordinary", "relative", "extended"))
    })
    
    # compute 'persistence'
    data$persistence <- data$end - data$start
<<<<<<< HEAD
    data$persistence <- ifelse(data$persistence < 0, Inf, data$persistence)
    # computed variable: `feature_id` (sort by dimension, birth, death)
    data$feature_id <- interaction(
      if (is.null(data$group)) NA_character_ else data$group,
      data$start, data$end,
      drop = TRUE, lex.order = TRUE
    )
    # re-distinguish duplicates
    data$feature_id <- order(order(data$feature_id))
=======
    # (negative or infinite for extended points?)
    # data$persistence <- ifelse(data$persistence < 0, Inf, data$persistence)
>>>>>>> 14ca813c
    
    # diagram transformation
    data <- diagram_transform(data, diagram)
    
    # return point data
    data
  }
)

#' @rdname persistence
#' @export
stat_persistence <- function(mapping = NULL,
                             data = NULL,
                             geom = "point",
                             position = "identity",
                             diagram = "diagonal",
                             na.rm = FALSE,
                             show.legend = NA,
                             inherit.aes = TRUE,
                             ...) {
  layer(
    stat = StatPersistence,
    data = data,
    mapping = mapping,
    geom = geom,
    position = position,
    show.legend = show.legend,
    inherit.aes = inherit.aes,
    params = list(
      diagram = diagram,
      na.rm = na.rm,
      ...
    )
  )
}

#' @rdname ggtda-ggproto
<<<<<<< HEAD
#' @usage NULL
#' @export
StatFrontier <- ggproto(
  "StatFrontier", Stat,
  
  required_aes = c("start", "end"),
  
  compute_group = function(data, scales,
                           diagram = "diagonal") {
    
    # first row (for aesthetics)
    first_row <- data[1, setdiff(names(data), c("start", "end")), drop = FALSE]
    rownames(first_row) <- NULL
    
    # Pareto frontier
    data <- pareto_persistence(data)
    data <- data[order(data$start), ]
    if (! all(data$end == cummax(data$end))) {
      warning("`start` and `end` are not anti-sorted.")
    }
    
    # points in cartesian coordinates
    data$x <- data$start
    data$y <- data$end
    
    # computed variables
    data$persistence <- data$end - data$start
    
    # data frame of segments
    data <- data.frame(
      x = c(rep(data$start, each = 2), data$end[nrow(data)]),
      y = c(data$start[1], rep(data$end, each = 2))
    )
    
    # diagram transformation
    data <- diagram_transform(data, diagram)
    
    # return frontier data
    cbind(data, first_row)
  }
)

#' @rdname persistence
#' @export
geom_frontier <- function(mapping = NULL,
                          data = NULL,
                          stat = "persistence",
                          position = "identity",
                          na.rm = FALSE,
                          show.legend = NA,
                          inherit.aes = TRUE,
                          ...) {
  layer(
    data = data,
    mapping = mapping,
    stat = stat,
    geom = GeomFrontier,
    position = position,
    show.legend = show.legend,
    inherit.aes = inherit.aes,
    params = list(
      na.rm = na.rm,
      ...
    )
  )
}

#' @rdname ggtda-ggproto
#' @usage NULL
#' @export
GeomFrontier <- ggproto(
  "GeomFrontier", GeomSegment,
  
  required_aes = c("x", "y", "x0", "y0", "xend", "yend"),
  
  draw_panel = function(data, panel_params, coord,
                        lineend = "butt", linejoin = "round",
                        na.rm = FALSE) {
    
    data <- remove_missing(
      data, na.rm = na.rm,
      vars = c("x", "y", "x0", "y0", "xend", "yend",
               "linetype", "size", "shape"),
      name = "geom_frontier"
    )
    
    # expand two-segment rows to one-segment rows
    data <- data[rep(seq(nrow(data)), each = 2L), , drop = FALSE]
    repl_rows <- seq(nrow(data)) %% 2L == 0L
    data$xend[repl_rows] <- data$x0[repl_rows]
    data$yend[repl_rows] <- data$y0[repl_rows]
    data$x0 <- data$y0 <- NULL
    
    if (is.null(data) || nrow(data) == 0 || ncol(data) == 0 ||
        inherits(data, "waiver")) 
      return(zeroGrob())
    if (coord$is_linear()) {
      coord <- coord$transform(data, panel_params)
      return(grid::segmentsGrob(
        coord$x, coord$y, coord$xend, coord$yend,
        default.units = "native",
        gp = grid::gpar(
          col = alpha(coord$colour, coord$alpha),
          fill = alpha(coord$colour, coord$alpha),
          lwd = coord$size * .pt,
          lty = coord$linetype,
          lineend = lineend, linejoin = linejoin
        ),
        arrow = NULL
      ))
    }
    
    # TODO: Test non-linear coordinates.
    data$group <- seq(nrow(data))
    starts <- subset(data, select = c(-xend, -yend))
    ends <- rename(subset(data, select = c(-x, -y)), c(xend = "x", yend = "y"))
    pieces <- rbind(starts, ends)
    pieces <- pieces[order(pieces$group), ]
    GeomPath$draw_panel(
      pieces, panel_params, coord,
      arrow = NULL, lineend = lineend
    )
  }
)

#' @rdname persistence
#' @export
geom_fundamental_box <- function(mapping = NULL,
                                 data = NULL,
                                 stat = "identity",
                                 position = "identity",
                                 diagram = "diagonal",
                                 t = NULL,
                                 na.rm = FALSE,
                                 show.legend = NA,
                                 inherit.aes = TRUE,
                                 ...) {
  layer(
    geom = GeomFundamentalBox,
    data = data,
    mapping = mapping,
    stat = stat,
    position = position,
    show.legend = show.legend,
    inherit.aes = inherit.aes,
    params = list(
      diagram = diagram,
      t = t,
      na.rm = na.rm,
      ...
    )
  )
}

#' @rdname ggtda-ggproto
=======
>>>>>>> 14ca813c
#' @format NULL
#' @usage NULL
#' @export
GeomFundamentalBox <- ggproto(
  "GeomFundamentalBox", GeomPolygon,
  
  required_aes = c(),
  default_aes = aes(colour = "black", fill = "grey",
                    linewidth = 0.5, linetype = 1, alpha = .25),
  
  setup_data = function(data, params) {
    
    # keep only columns that are constant throughout the data
    data <- dplyr::select_if(
      data,
      function(x) length(unique(x)) == 1L
    )[1L, , drop = FALSE]
    rownames(data) <- NULL
    
    data
  },
  
  draw_panel = function(data, panel_params, coord,
                        diagram = "diagonal", t = NULL) {
    
    # expand ranges if appropriate
    # adapted from `GeomAbline$draw_panel`
    ranges <- coord$backtransform_range(panel_params)
    if (coord$clip == "on" && coord$is_linear()) {
      #ranges$x <- ranges$x + c(-1, 1) * diff(ranges$x)
      ranges$y <- ranges$y + c(-1, 1) * diff(ranges$y)
    }
    
    # define segments and interior in default (diagonal) layout
    # use `group` to separate boxes for different times
    data$x <- NULL; data$xend <- NULL
    data$y <- NULL; data$yend <- NULL
    data$group <- NULL
    ray_data <- data.frame(
      x = as.vector(rbind(0, t)), xend = rep(t, each = 2L),
      y = rep(t, each = 2L), yend = as.vector(rbind(t, ranges$y[[2L]])),
      group = rep(seq_along(t), each = 2L)
    )
    ray_data <- merge(ray_data, data)
    ray_data$group <- -1L
    int_data <- data.frame(
      x = as.vector(rbind(t, t, 0, 0)),
      y = as.vector(rbind(t, ranges$y[[2L]], ranges$y[[2L]], t)),
      group = rep(seq_along(t), each = 4L)
    )
    int_data <- merge(int_data, data)
    int_data$colour <- "transparent"
    
    # diagram transformations
    ray_data <- diagram_transform(ray_data, diagram)
    int_data <- diagram_transform(int_data, diagram)
    
    # combine grobs for rays and interior
    ray_grob <- GeomSegment$draw_panel(ray_data, panel_params, coord)
    int_grob <- GeomPolygon$draw_panel(int_data, panel_params, coord)
    grob <- do.call(grid::grobTree, list(ray_grob, int_grob))
    grob$name <- grid::grobName(grob, "geom_fundamental_box")
    grob
  },
  
  draw_key = draw_key_blank,
  
  # https://www.tidyverse.org/blog/2022/08/ggplot2-3-4-0-size-to-linewidth/
  non_missing_aes = "size",
  rename_size = TRUE
)

#' @rdname persistence
#' @export
geom_fundamental_box <- function(mapping = NULL,
                                 data = NULL,
                                 stat = "identity",
                                 position = "identity",
                                 diagram = "diagonal",
                                 t = NULL,
                                 na.rm = FALSE,
                                 show.legend = NA,
                                 inherit.aes = TRUE,
                                 ...) {
  layer(
    geom = GeomFundamentalBox,
    data = data,
    mapping = mapping,
    stat = stat,
    position = position,
    show.legend = show.legend,
    inherit.aes = inherit.aes,
    params = list(
      diagram = diagram,
      t = t,
      na.rm = na.rm,
      ...
    )
  )
}

# Helper functions ---------------------------------------------------------

diagram_transform <- function(data, diagram) {
  switch(
    match.arg(diagram, c("flat", "diagonal", "landscape")),
    flat = transform(
      data,
      y = data$y - data$x,
      y0 = data$y0 - data$x0,
      yend = data$yend - data$xend
    ),
    diagonal = data,
    landscape = transform(
      data,
      x = (data$x + data$y) / 2,
<<<<<<< HEAD
      y = (data$y - data$x) / 2,
      x0 = (data$x0 + data$y0) / 2,
      y0 = (data$y0 - data$x0) / 2,
      xend = (data$xend + data$yend) / 2,
      yend = (data$yend - data$xend) / 2
=======
      y = ifelse(
        is.infinite(data$x) & is.infinite(data$y),
        0,
        (data$y - data$x) / 2
      )
>>>>>>> 14ca813c
    )
  )
}

diagram_slope <- function(diagram) {
  switch(
    match.arg(diagram, c("flat", "diagonal", "landscape")),
    flat = 0,
    diagonal = 1,
    landscape = 0
  )
}<|MERGE_RESOLUTION|>--- conflicted
+++ resolved
@@ -6,14 +6,9 @@
 
 #' @details
 #'
-<<<<<<< HEAD
-#' *Persistence diagrams* are scatterplots of persistence data. *Persistence
-#' landscapes* can be understood as rotated diagonal persistence diagrams.
-=======
 #' {*Persistence diagrams*} are
 #' [scatterplots](https://ggplot2.tidyverse.org/reference/geom_point.html) of
 #' persistence data.
->>>>>>> 14ca813c
 #' 
 
 #' @template persistence-data
@@ -60,24 +55,173 @@
 #'   (regardless of the color scheme).
 #' @param ... Additional arguments passed to [ggplot2::layer()].
 #' @param geom The geometric object to use display the data; defaults to
-<<<<<<< HEAD
-#'   `segment` in `geom_vietoris1()` and to `polygon` in `geom_vietoris2`. Pass
-#'   a string to override the default.
+#'   `point`. Pass a string to override the default.
 #' @param diameter_max,radius_max (Document.)
 #' @param p (Document.)
 #' @param dimension_max (Document.)
 #' @param complex (Document.)
-=======
-#'   `point`. Pass a string to override the default.
->>>>>>> 14ca813c
 #' @param diagram One of `"flat"`, `"diagonal"`, or `"landscape"`; the
 #'   orientation for the diagram should take.
 #' @param t A numeric vector of time points at which to place fundamental boxes.
 #' @example inst/examples/ex-persistence.R
-<<<<<<< HEAD
-
-#' @rdname persistence
+#' @example inst/examples/ex-persistence-extended.R
+# file.edit("inst/examples/ex-persistence.R")
+# file.edit("inst/examples/ex-persistence-extended.R")
+NULL
+
+#' @rdname ggtda-ggproto
+#' @format NULL
+#' @usage NULL
 #' @export
+StatPersistence <- ggproto(
+  "StatPersistence", Stat,
+  
+  required_aes = c("start|dataset", "end|dataset"),
+  
+  optional_aes = c("dataset"),
+  
+  setup_data = function(data, params) {
+    
+    if (! is.null(data$dataset)) {
+      
+      if (! is.null(data$start) || ! is.null(data$end)) {
+        warning("Map to either `start` and `end` or to `dataset` aesthetic, ",
+                "not both. `dataset` will be used.")
+        data$end <- data$start <- NULL
+      }
+      
+      # ensure that engine can handle data
+      ph_classes <- gsub(
+        "vietoris_rips\\.", "",
+        as.character(methods(ripserr::vietoris_rips))
+      )
+      ph_classes <- setdiff(ph_classes, "default")
+      if (! all(vapply(data$dataset, inherits, FALSE, what = ph_classes))) {
+        stop("`dataset` accepts data of the following classes: ",
+             paste(paste("'", ph_classes, "'", sep = ""), collapse = ", "))
+      }
+      
+    }
+    
+    data
+  },
+  
+  setup_params = function(data, params) {
+    
+    # need to implement other complexes (Cech, Alpha, ...)
+    if (params$complex != "vietoris" && params$complex != "rips")
+      stop("Only `'vietoris'` / `'rips'` complexes are currently implemented.")
+    
+    # handle disk size
+    if (is.null(params$radius_max) && is.null(params$diameter_max)) {
+      params$diameter_max <- Inf
+    }
+    if (! is.null(params$radius_max)) {
+      if (! is.null(params$diameter_max)) {
+        warning("Pass a value to only one of `radius_max` or `diameter_max`; ",
+                "`diameter_max` value will be used.")
+      } else {
+        params$diameter_max <- params$radius_max
+      }
+    }
+    
+    params
+  },
+  
+  # FIXME: `compute_group()` taken from 'persistence' branch
+  compute_group = function(
+    data, scales,
+    radius_max = NULL, diameter_max = Inf,
+    p = 2L, dimension_max = 1L, complex = "rips",
+    diagram = "diagonal"
+  ) {
+    
+    # compute persistence from list column of data objects
+    if (! is.null(data$dataset)) {
+      
+      # compute persistence data from `dataset`
+      if (diameter_max == Inf) diameter_max <- -1L
+      data$dataset <- lapply(
+        data$dataset,
+        ripserr::vietoris_rips,
+        threshold = diameter_max, p = p, dim = dimension_max,
+        return_format = "df"
+      )
+      data <- tidyr::unnest(data, dataset)
+      # rename to required aesthetics
+      names(data)[match(c("birth", "death"), names(data))] <- c("start", "end")
+      
+    }
+
+    # points in cartesian coordinates (un-negated from opposite filtration)
+    data$x <- abs(data$start)
+    data$y <- abs(data$end)
+    # endpoints of frontier segments
+    data$x0 <- data$y0 <- data$x
+    data$xend <- data$yend <- data$y
+    # TODO: Is this overkill? Could just use `x0` and `xend`, though at some
+    # risk of confusion.
+    
+    # compute 'part'
+    data$part <- with(data, {
+      part <- NA_character_
+      part[start >= 0 & end >= 0] <- "ordinary"
+      part[start <  0 & end <  0] <- "relative"
+      part[start >= 0 & end <  0] <- "extended"
+      factor(part, levels = c("ordinary", "relative", "extended"))
+    })
+    
+    # compute 'persistence'
+    data$persistence <- data$end - data$start
+    data$persistence <- ifelse(data$persistence < 0, Inf, data$persistence)
+    # computed variable: `feature_id` (sort by dimension, birth, death)
+    data$feature_id <- interaction(
+      if (is.null(data$group)) NA_character_ else data$group,
+      data$start, data$end,
+      drop = TRUE, lex.order = TRUE
+    )
+    # re-distinguish duplicates
+    data$feature_id <- order(order(data$feature_id))
+
+    # diagram transformation
+    data <- diagram_transform(data, diagram)
+    
+    # return point data
+    data
+  },
+  
+  # FIXME: `compute_panel()` taken from 'simplify-layers' branch
+  compute_panel = function(
+    data, scales,
+    diagram = "diagonal"
+  ) {
+    
+    # points in cartesian coordinates (un-negated from opposite filtration)
+    data$x <- abs(data$start)
+    data$y <- abs(data$end)
+    
+    # compute 'part'
+    data$part <- with(data, {
+      part <- NA_character_
+      part[start >= 0 & end >= 0] <- "ordinary"
+      part[start <  0 & end <  0] <- "relative"
+      part[start >= 0 & end <  0] <- "extended"
+      factor(part, levels = c("ordinary", "relative", "extended"))
+    })
+    
+    # compute 'persistence'
+    data$persistence <- data$end - data$start
+    # (negative or infinite for extended points?)
+    # data$persistence <- ifelse(data$persistence < 0, Inf, data$persistence)
+    
+    # diagram transformation
+    data <- diagram_transform(data, diagram)
+    
+    # return point data
+    data
+  }
+)
+
 stat_persistence <- function(mapping = NULL,
                              data = NULL,
                              geom = "point",
@@ -110,298 +254,78 @@
     )
   )
 }
-=======
-#' @example inst/examples/ex-persistence-extended.R
-# file.edit("inst/examples/ex-persistence.R")
-# file.edit("inst/examples/ex-persistence-extended.R")
-NULL
->>>>>>> 14ca813c
 
 #' @rdname ggtda-ggproto
 #' @format NULL
 #' @usage NULL
 #' @export
-StatPersistence <- ggproto(
-  "StatPersistence", Stat,
-  
-  required_aes = c("start|dataset", "end|dataset"),
-  
-<<<<<<< HEAD
-  optional_aes = c("dataset"),
+GeomFundamentalBox <- ggproto(
+  "GeomFundamentalBox", GeomPolygon,
+  
+  required_aes = c(),
+  default_aes = aes(colour = "black", fill = "grey",
+                    linewidth = 0.5, linetype = 1, alpha = .25),
   
   setup_data = function(data, params) {
     
-    if (! is.null(data$dataset)) {
-      
-      if (! is.null(data$start) || ! is.null(data$end)) {
-        warning("Map to either `start` and `end` or to `dataset` aesthetic, ",
-                "not both. `dataset` will be used.")
-        data$end <- data$start <- NULL
-      }
-      
-      # ensure that engine can handle data
-      ph_classes <- gsub(
-        "vietoris_rips\\.", "",
-        as.character(methods(ripserr::vietoris_rips))
-      )
-      ph_classes <- setdiff(ph_classes, "default")
-      if (! all(vapply(data$dataset, inherits, FALSE, what = ph_classes))) {
-        stop("`dataset` accepts data of the following classes: ",
-             paste(paste("'", ph_classes, "'", sep = ""), collapse = ", "))
-      }
-      
-    }
+    # keep only columns that are constant throughout the data
+    data <- dplyr::select_if(
+      data,
+      function(x) length(unique(x)) == 1L
+    )[1L, , drop = FALSE]
+    rownames(data) <- NULL
     
     data
   },
   
-  setup_params = function(data, params) {
-    
-    # need to implement other complexes (Cech, Alpha, ...)
-    if (params$complex != "vietoris" && params$complex != "rips")
-      stop("Only `'vietoris'` / `'rips'` complexes are currently implemented.")
-    
-    # handle disk size
-    if (is.null(params$radius_max) && is.null(params$diameter_max)) {
-      params$diameter_max <- Inf
-    }
-    if (! is.null(params$radius_max)) {
-      if (! is.null(params$diameter_max)) {
-        warning("Pass a value to only one of `radius_max` or `diameter_max`; ",
-                "`diameter_max` value will be used.")
-      } else {
-        params$diameter_max <- params$radius_max
-      }
-    }
-    
-    params
-  },
-  
-  compute_group = function(
-    data, scales,
-    radius_max = NULL, diameter_max = Inf,
-    p = 2L, dimension_max = 1L, complex = "rips",
-    diagram = "diagonal"
-  ) {
-    
-    # compute persistence from list column of data objects
-    if (! is.null(data$dataset)) {
-      
-      # compute persistence data from `dataset`
-      if (diameter_max == Inf) diameter_max <- -1L
-      data$dataset <- lapply(
-        data$dataset,
-        ripserr::vietoris_rips,
-        threshold = diameter_max, p = p, dim = dimension_max,
-        return_format = "df"
-      )
-      data <- tidyr::unnest(data, dataset)
-      # rename to required aesthetics
-      names(data)[match(c("birth", "death"), names(data))] <- c("start", "end")
-      
-    }
-=======
-  compute_panel = function(
-    data, scales,
-    diagram = "diagonal"
-  ) {
->>>>>>> 14ca813c
-    
-    # points in cartesian coordinates (un-negated from opposite filtration)
-    data$x <- abs(data$start)
-    data$y <- abs(data$end)
-    # endpoints of frontier segments
-    data$x0 <- data$y0 <- data$x
-    data$xend <- data$yend <- data$y
-    # TODO: Is this overkill? Could just use `x0` and `xend`, though at some
-    # risk of confusion.
-    
-    # compute 'part'
-    data$part <- with(data, {
-      part <- NA_character_
-      part[start >= 0 & end >= 0] <- "ordinary"
-      part[start <  0 & end <  0] <- "relative"
-      part[start >= 0 & end <  0] <- "extended"
-      factor(part, levels = c("ordinary", "relative", "extended"))
-    })
-    
-    # compute 'persistence'
-    data$persistence <- data$end - data$start
-<<<<<<< HEAD
-    data$persistence <- ifelse(data$persistence < 0, Inf, data$persistence)
-    # computed variable: `feature_id` (sort by dimension, birth, death)
-    data$feature_id <- interaction(
-      if (is.null(data$group)) NA_character_ else data$group,
-      data$start, data$end,
-      drop = TRUE, lex.order = TRUE
-    )
-    # re-distinguish duplicates
-    data$feature_id <- order(order(data$feature_id))
-=======
-    # (negative or infinite for extended points?)
-    # data$persistence <- ifelse(data$persistence < 0, Inf, data$persistence)
->>>>>>> 14ca813c
-    
-    # diagram transformation
-    data <- diagram_transform(data, diagram)
-    
-    # return point data
-    data
-  }
-)
-
-#' @rdname persistence
-#' @export
-stat_persistence <- function(mapping = NULL,
-                             data = NULL,
-                             geom = "point",
-                             position = "identity",
-                             diagram = "diagonal",
-                             na.rm = FALSE,
-                             show.legend = NA,
-                             inherit.aes = TRUE,
-                             ...) {
-  layer(
-    stat = StatPersistence,
-    data = data,
-    mapping = mapping,
-    geom = geom,
-    position = position,
-    show.legend = show.legend,
-    inherit.aes = inherit.aes,
-    params = list(
-      diagram = diagram,
-      na.rm = na.rm,
-      ...
-    )
-  )
-}
-
-#' @rdname ggtda-ggproto
-<<<<<<< HEAD
-#' @usage NULL
-#' @export
-StatFrontier <- ggproto(
-  "StatFrontier", Stat,
-  
-  required_aes = c("start", "end"),
-  
-  compute_group = function(data, scales,
-                           diagram = "diagonal") {
-    
-    # first row (for aesthetics)
-    first_row <- data[1, setdiff(names(data), c("start", "end")), drop = FALSE]
-    rownames(first_row) <- NULL
-    
-    # Pareto frontier
-    data <- pareto_persistence(data)
-    data <- data[order(data$start), ]
-    if (! all(data$end == cummax(data$end))) {
-      warning("`start` and `end` are not anti-sorted.")
-    }
-    
-    # points in cartesian coordinates
-    data$x <- data$start
-    data$y <- data$end
-    
-    # computed variables
-    data$persistence <- data$end - data$start
-    
-    # data frame of segments
-    data <- data.frame(
-      x = c(rep(data$start, each = 2), data$end[nrow(data)]),
-      y = c(data$start[1], rep(data$end, each = 2))
-    )
-    
-    # diagram transformation
-    data <- diagram_transform(data, diagram)
-    
-    # return frontier data
-    cbind(data, first_row)
-  }
-)
-
-#' @rdname persistence
-#' @export
-geom_frontier <- function(mapping = NULL,
-                          data = NULL,
-                          stat = "persistence",
-                          position = "identity",
-                          na.rm = FALSE,
-                          show.legend = NA,
-                          inherit.aes = TRUE,
-                          ...) {
-  layer(
-    data = data,
-    mapping = mapping,
-    stat = stat,
-    geom = GeomFrontier,
-    position = position,
-    show.legend = show.legend,
-    inherit.aes = inherit.aes,
-    params = list(
-      na.rm = na.rm,
-      ...
-    )
-  )
-}
-
-#' @rdname ggtda-ggproto
-#' @usage NULL
-#' @export
-GeomFrontier <- ggproto(
-  "GeomFrontier", GeomSegment,
-  
-  required_aes = c("x", "y", "x0", "y0", "xend", "yend"),
-  
   draw_panel = function(data, panel_params, coord,
-                        lineend = "butt", linejoin = "round",
-                        na.rm = FALSE) {
-    
-    data <- remove_missing(
-      data, na.rm = na.rm,
-      vars = c("x", "y", "x0", "y0", "xend", "yend",
-               "linetype", "size", "shape"),
-      name = "geom_frontier"
-    )
-    
-    # expand two-segment rows to one-segment rows
-    data <- data[rep(seq(nrow(data)), each = 2L), , drop = FALSE]
-    repl_rows <- seq(nrow(data)) %% 2L == 0L
-    data$xend[repl_rows] <- data$x0[repl_rows]
-    data$yend[repl_rows] <- data$y0[repl_rows]
-    data$x0 <- data$y0 <- NULL
-    
-    if (is.null(data) || nrow(data) == 0 || ncol(data) == 0 ||
-        inherits(data, "waiver")) 
-      return(zeroGrob())
-    if (coord$is_linear()) {
-      coord <- coord$transform(data, panel_params)
-      return(grid::segmentsGrob(
-        coord$x, coord$y, coord$xend, coord$yend,
-        default.units = "native",
-        gp = grid::gpar(
-          col = alpha(coord$colour, coord$alpha),
-          fill = alpha(coord$colour, coord$alpha),
-          lwd = coord$size * .pt,
-          lty = coord$linetype,
-          lineend = lineend, linejoin = linejoin
-        ),
-        arrow = NULL
-      ))
-    }
-    
-    # TODO: Test non-linear coordinates.
-    data$group <- seq(nrow(data))
-    starts <- subset(data, select = c(-xend, -yend))
-    ends <- rename(subset(data, select = c(-x, -y)), c(xend = "x", yend = "y"))
-    pieces <- rbind(starts, ends)
-    pieces <- pieces[order(pieces$group), ]
-    GeomPath$draw_panel(
-      pieces, panel_params, coord,
-      arrow = NULL, lineend = lineend
-    )
-  }
+                        diagram = "diagonal", t = NULL) {
+    
+    # expand ranges if appropriate
+    # adapted from `GeomAbline$draw_panel`
+    ranges <- coord$backtransform_range(panel_params)
+    if (coord$clip == "on" && coord$is_linear()) {
+      #ranges$x <- ranges$x + c(-1, 1) * diff(ranges$x)
+      ranges$y <- ranges$y + c(-1, 1) * diff(ranges$y)
+    }
+    
+    # define segments and interior in default (diagonal) layout
+    # use `group` to separate boxes for different times
+    data$x <- NULL; data$xend <- NULL
+    data$y <- NULL; data$yend <- NULL
+    data$group <- NULL
+    ray_data <- data.frame(
+      x = as.vector(rbind(0, t)), xend = rep(t, each = 2L),
+      y = rep(t, each = 2L), yend = as.vector(rbind(t, ranges$y[[2L]])),
+      group = rep(seq_along(t), each = 2L)
+    )
+    ray_data <- merge(ray_data, data)
+    ray_data$group <- -1L
+    int_data <- data.frame(
+      x = as.vector(rbind(t, t, 0, 0)),
+      y = as.vector(rbind(t, ranges$y[[2L]], ranges$y[[2L]], t)),
+      group = rep(seq_along(t), each = 4L)
+    )
+    int_data <- merge(int_data, data)
+    int_data$colour <- "transparent"
+    
+    # diagram transformations
+    ray_data <- diagram_transform(ray_data, diagram)
+    int_data <- diagram_transform(int_data, diagram)
+    
+    # combine grobs for rays and interior
+    ray_grob <- GeomSegment$draw_panel(ray_data, panel_params, coord)
+    int_grob <- GeomPolygon$draw_panel(int_data, panel_params, coord)
+    grob <- do.call(grid::grobTree, list(ray_grob, int_grob))
+    grob$name <- grid::grobName(grob, "geom_fundamental_box")
+    grob
+  },
+  
+  draw_key = draw_key_blank,
+  
+  # https://www.tidyverse.org/blog/2022/08/ggplot2-3-4-0-size-to-linewidth/
+  non_missing_aes = "size",
+  rename_size = TRUE
 )
 
 #' @rdname persistence
@@ -433,110 +357,6 @@
   )
 }
 
-#' @rdname ggtda-ggproto
-=======
->>>>>>> 14ca813c
-#' @format NULL
-#' @usage NULL
-#' @export
-GeomFundamentalBox <- ggproto(
-  "GeomFundamentalBox", GeomPolygon,
-  
-  required_aes = c(),
-  default_aes = aes(colour = "black", fill = "grey",
-                    linewidth = 0.5, linetype = 1, alpha = .25),
-  
-  setup_data = function(data, params) {
-    
-    # keep only columns that are constant throughout the data
-    data <- dplyr::select_if(
-      data,
-      function(x) length(unique(x)) == 1L
-    )[1L, , drop = FALSE]
-    rownames(data) <- NULL
-    
-    data
-  },
-  
-  draw_panel = function(data, panel_params, coord,
-                        diagram = "diagonal", t = NULL) {
-    
-    # expand ranges if appropriate
-    # adapted from `GeomAbline$draw_panel`
-    ranges <- coord$backtransform_range(panel_params)
-    if (coord$clip == "on" && coord$is_linear()) {
-      #ranges$x <- ranges$x + c(-1, 1) * diff(ranges$x)
-      ranges$y <- ranges$y + c(-1, 1) * diff(ranges$y)
-    }
-    
-    # define segments and interior in default (diagonal) layout
-    # use `group` to separate boxes for different times
-    data$x <- NULL; data$xend <- NULL
-    data$y <- NULL; data$yend <- NULL
-    data$group <- NULL
-    ray_data <- data.frame(
-      x = as.vector(rbind(0, t)), xend = rep(t, each = 2L),
-      y = rep(t, each = 2L), yend = as.vector(rbind(t, ranges$y[[2L]])),
-      group = rep(seq_along(t), each = 2L)
-    )
-    ray_data <- merge(ray_data, data)
-    ray_data$group <- -1L
-    int_data <- data.frame(
-      x = as.vector(rbind(t, t, 0, 0)),
-      y = as.vector(rbind(t, ranges$y[[2L]], ranges$y[[2L]], t)),
-      group = rep(seq_along(t), each = 4L)
-    )
-    int_data <- merge(int_data, data)
-    int_data$colour <- "transparent"
-    
-    # diagram transformations
-    ray_data <- diagram_transform(ray_data, diagram)
-    int_data <- diagram_transform(int_data, diagram)
-    
-    # combine grobs for rays and interior
-    ray_grob <- GeomSegment$draw_panel(ray_data, panel_params, coord)
-    int_grob <- GeomPolygon$draw_panel(int_data, panel_params, coord)
-    grob <- do.call(grid::grobTree, list(ray_grob, int_grob))
-    grob$name <- grid::grobName(grob, "geom_fundamental_box")
-    grob
-  },
-  
-  draw_key = draw_key_blank,
-  
-  # https://www.tidyverse.org/blog/2022/08/ggplot2-3-4-0-size-to-linewidth/
-  non_missing_aes = "size",
-  rename_size = TRUE
-)
-
-#' @rdname persistence
-#' @export
-geom_fundamental_box <- function(mapping = NULL,
-                                 data = NULL,
-                                 stat = "identity",
-                                 position = "identity",
-                                 diagram = "diagonal",
-                                 t = NULL,
-                                 na.rm = FALSE,
-                                 show.legend = NA,
-                                 inherit.aes = TRUE,
-                                 ...) {
-  layer(
-    geom = GeomFundamentalBox,
-    data = data,
-    mapping = mapping,
-    stat = stat,
-    position = position,
-    show.legend = show.legend,
-    inherit.aes = inherit.aes,
-    params = list(
-      diagram = diagram,
-      t = t,
-      na.rm = na.rm,
-      ...
-    )
-  )
-}
-
 # Helper functions ---------------------------------------------------------
 
 diagram_transform <- function(data, diagram) {
@@ -552,19 +372,11 @@
     landscape = transform(
       data,
       x = (data$x + data$y) / 2,
-<<<<<<< HEAD
-      y = (data$y - data$x) / 2,
-      x0 = (data$x0 + data$y0) / 2,
-      y0 = (data$y0 - data$x0) / 2,
-      xend = (data$xend + data$yend) / 2,
-      yend = (data$yend - data$xend) / 2
-=======
       y = ifelse(
         is.infinite(data$x) & is.infinite(data$y),
         0,
         (data$y - data$x) / 2
       )
->>>>>>> 14ca813c
     )
   )
 }
