#' @title Persistence diagrams
#'
#' @description Visualize persistence data in a (flat, diagonal, or landscape)
#'   persistence diagram.
#'   

#' @details
#'
#' *Persistence diagrams* are
#' [scatterplots](https://ggplot2.tidyverse.org/reference/geom_point.html) of
#' persistence data. *Persistence landscapes* can be understood as rotated
#' diagonal persistence diagrams.
#' 

#' @template persistence-data
#'

#' @section Persistence diagrams:

#'
#'   The original persistence diagrams plotted persistence against birth in what
#'   we call "flat" diagrams, but most plot death against birth in "diagonal"
#'   diagrams, often with a diagonal line indicating zero persistence.
#'
<<<<<<< HEAD
#'   Persistence diagrams recognize extended persistence data, with negative
#'   birth/death values arising from the relative part of the filtration.
=======
#'   The convenience layer `geom_diagonal()` is appropriate only for the
#'   "diagonal" layout and accepts no aesthetics. It pairs well with the
#'   `geom_fundamental_box()` layer that renders fundamental boxes at specified
#'   time points (Chung & Lawson, 2020).
#'   
>>>>>>> b4438575

#' @section Persistence landscapes:

#'
#'   Persistence landscapes, anticipated by some alternative coordinatizations
#'   of persistence diagrams, were proposed as Lipschitz functions that
#'   demarcate the Pareto frontiers of persistence diagrams. They can be
#'   averaged over the diagrams obtained from multiple data sets designed or
#'   hypothesized to have been generated from the same underlying topological
#'   structure.
#'   
#'   Persistence landscapes do not currently recognize extended persistence data.
#'   

#' @template ref-edelsbrunner2000
#' @template ref-edelsbrunner2012
#' @template ref-bubenik2015
#' @template ref-chazal2017
#' @template ref-chung2020
#'   

#' @name persistence
#' @import ggplot2
#' @family plot layers for persistence data
#' @seealso [ggplot2::layer()] for additional arguments.
#' @inheritParams ggplot2::layer
#' @param na.rm Logical: if `FALSE`, the default, `NA` lodes are not included;
#'   if `TRUE`, `NA` lodes constitute a separate category, plotted in grey
#'   (regardless of the color scheme).
#' @param ... Additional arguments passed to [ggplot2::layer()].
#' @param geom The geometric object to use display the data; defaults to
#'   `segment` in `geom_vietoris1()` and to `polygon` in `geom_vietoris2`. Pass
#'   a string to override the default.
#' @param diagram One of `"flat"`, `"diagonal"`, or `"landscape"`; the
#'   orientation for the diagram should take.
#' @param t A numeric vector of time points at which to place fundamental boxes.
#' @example inst/examples/ex-persistence.R

#' @rdname persistence
#' @export
stat_persistence <- function(mapping = NULL,
                             data = NULL,
                             geom = "point",
                             position = "identity",
                             diagram = "diagonal",
                             na.rm = FALSE,
                             show.legend = NA,
                             inherit.aes = TRUE,
                             ...) {
  layer(
    stat = StatPersistence,
    data = data,
    mapping = mapping,
    geom = geom,
    position = position,
    show.legend = show.legend,
    inherit.aes = inherit.aes,
    params = list(
      diagram = diagram,
      na.rm = na.rm,
      ...
    )
  )
}

#' @rdname ggtda-ggproto
#' @format NULL
#' @usage NULL
#' @export
StatPersistence <- ggproto(
  "StatPersistence", Stat,
  
  required_aes = c("start", "end"),
  
  compute_panel = function(data, scales,
                           diagram = "diagonal") {
    
    # points in cartesian coordinates (un-negated from opposite filtration)
    data$x <- abs(data$start)
    data$y <- abs(data$end)
    
    # computed variable: `part`
    data$part <- with(data, {
      part <- NA_character_
      part[start >= 0 & end >= 0] <- "ordinary"
      part[start <  0 & end <  0] <- "relative"
      part[start >= 0 & end <  0] <- "extended"
      factor(part, levels = c("ordinary", "relative", "extended"))
    })
    # computed variable: `persistence` (infinite for extended points)
    data$persistence <- data$end - data$start
    data$persistence <- ifelse(data$persistence < 0, Inf, data$persistence)
    
    # diagram transformation
    data <- diagram_transform(data, diagram)
    
    # return point data
    data
  }
)

#' @rdname persistence
#' @export
stat_frontier <- function(mapping = NULL,
                          data = NULL,
                          geom = "line",
                          position = "identity",
                          diagram = "diagonal",
                          na.rm = FALSE,
                          show.legend = NA,
                          inherit.aes = TRUE,
                          ...) {
  layer(
    stat = StatFrontier,
    data = data,
    mapping = mapping,
    geom = geom,
    position = position,
    show.legend = show.legend,
    inherit.aes = inherit.aes,
    params = list(
      diagram = diagram,
      na.rm = na.rm,
      ...
    )
  )
}

#' @rdname ggtda-ggproto
#' @usage NULL
#' @export
StatFrontier <- ggproto(
  "StatFrontier", Stat,
  
  required_aes = c("start", "end"),
  
  compute_group = function(data, scales,
                           diagram = "diagonal") {
    
    # first row (for aesthetics)
    first_row <- data[1, setdiff(names(data), c("start", "end")), drop = FALSE]
    rownames(first_row) <- NULL
    
    # Pareto frontier
    data <- pareto_persistence(data)
    data <- data[order(data$start), ]
    if (! all(data$end == cummax(data$end))) {
      warning("`start` and `end` are not anti-sorted.")
    }
    
    # points in cartesian coordinates
    data$x <- data$start
    data$y <- data$end
    
    # computed variables
    data$persistence <- data$end - data$start
    
    # data frame of segments
    data <- data.frame(
      x = c(rep(data$start, each = 2), data$end[nrow(data)]),
      y = c(data$start[1], rep(data$end, each = 2))
    )
    
    # diagram transformation
    data <- diagram_transform(data, diagram)
    
    # return frontier data
    cbind(data, first_row)
  }
)

#' @rdname persistence
#' @export
geom_fundamental_box <- function(mapping = NULL,
                                 data = NULL,
                                 stat = "identity",
                                 position = "identity",
                                 diagram = "diagonal",
                                 t = NULL,
                                 na.rm = FALSE,
                                 show.legend = NA,
                                 inherit.aes = TRUE,
                                 ...) {
  layer(
    geom = GeomFundamentalBox,
    data = data,
    mapping = mapping,
    stat = stat,
    position = position,
    show.legend = show.legend,
    inherit.aes = inherit.aes,
    params = list(
      diagram = diagram,
      t = t,
      na.rm = na.rm,
      ...
    )
  )
}

#' @rdname ggtda-ggproto
#' @format NULL
#' @usage NULL
#' @export
GeomFundamentalBox <- ggproto(
  "GeomFundamentalBox", GeomPolygon,
  
  required_aes = c(),
  default_aes = aes(colour = "black", fill = "grey",
                    size = 0.5, linetype = 1, alpha = .25),
  
  setup_data = function(data, params) {
    
    # keep only columns that are constant throughout the data
    data <- dplyr::select_if(
      data,
      function(x) length(unique(x)) == 1L
    )[1L, , drop = FALSE]
    rownames(data) <- NULL
    
    data
  },
  
  draw_panel = function(data, panel_params, coord,
                        diagram = "diagonal", t = NULL) {
    
    # expand ranges if appropriate
    # adapted from `GeomAbline$draw_panel`
    ranges <- coord$backtransform_range(panel_params)
    if (coord$clip == "on" && coord$is_linear()) {
      #ranges$x <- ranges$x + c(-1, 1) * diff(ranges$x)
      ranges$y <- ranges$y + c(-1, 1) * diff(ranges$y)
    }
    
    # define segments and interior in default (diagonal) layout
    # use `group` to separate boxes for different times
    data$x <- NULL; data$xend <- NULL
    data$y <- NULL; data$yend <- NULL
    data$group <- NULL
    ray_data <- data.frame(
      x = as.vector(rbind(0, t)), xend = rep(t, each = 2L),
      y = rep(t, each = 2L), yend = as.vector(rbind(t, ranges$y[[2L]])),
      group = rep(seq_along(t), each = 2L)
    )
    ray_data <- merge(ray_data, data)
    ray_data$group <- -1L
    int_data <- data.frame(
      x = as.vector(rbind(t, t, 0, 0)),
      y = as.vector(rbind(t, ranges$y[[2L]], ranges$y[[2L]], t)),
      group = rep(seq_along(t), each = 4L)
    )
    int_data <- merge(int_data, data)
    int_data$colour <- "transparent"
    
    # diagram transformations
    ray_data <- diagram_transform(ray_data, diagram)
    int_data <- diagram_transform(int_data, diagram)
    
    # combine grobs for rays and interior
    ray_grob <- GeomSegment$draw_panel(ray_data, panel_params, coord)
    int_grob <- GeomPolygon$draw_panel(int_data, panel_params, coord)
    grob <- do.call(grid::grobTree, list(ray_grob, int_grob))
    grob$name <- grid::grobName(grob, "geom_fundamental_box")
    grob
  },
  
  draw_key = draw_key_blank
)

diagram_transform <- function(data, diagram) {
  switch(
    match.arg(diagram, c("flat", "diagonal", "landscape")),
    flat = transform(
      data,
      y = data$y - data$x
    ),
    diagonal = data,
    landscape = transform(
      data,
      x = (data$x + data$y) / 2,
      y = (data$y - data$x) / 2
    )
  )
}

pareto_persistence <- function(data) {
  if ("rPref" %in% rownames(utils::installed.packages())) {
    pareto_persistence_rPref(data)
  } else {
    pareto_persistence_base(data)
  }
}

pareto_persistence_base <- function(data) {
  pd <- data[order(data$start, -data$end), ]
  pd[! duplicated(cummax(pd$end)), ]
}

pareto_persistence_rPref <- function(data) {
  rPref::psel(data, rPref::low("start") * rPref::high("end"))
}

#' @rdname persistence
#' @export
geom_diagonal <- function(mapping = NULL,
                          data = NULL,
                          stat = "identity",
                          position = "identity",
                          na.rm = FALSE,
                          show.legend = NA,
                          inherit.aes = TRUE,
                          ...) {
  layer(
    geom = GeomDiagonal,
    data = data,
    mapping = mapping,
    stat = stat,
    position = position,
    show.legend = show.legend,
    inherit.aes = inherit.aes,
    params = list(
      na.rm = na.rm,
      ...
    )
  )
}

#' @rdname ggtda-ggproto
#' @format NULL
#' @usage NULL
#' @export
GeomDiagonal <- ggproto(
  "GeomDiagonal", GeomAbline,
  
  required_aes = c(),
  default_aes = aes(colour = "black", size = 0.5, linetype = 1, alpha = .75),
  
  setup_data = function(data, params) {
    
    # keep only columns that are constant throughout the data
    data <- aggregate(
      data[, setdiff(names(data), "PANEL"), drop = FALSE],
      by = data[, "PANEL", drop = FALSE],
      function(x) if (length(unique(x)) == 1L) unique(x) else NA
    )
    data[] <- lapply(data, function(x) if (all(is.na(x))) NULL else x)
    rownames(data) <- NULL
    
    data
  },
  
  draw_panel = function(data, panel_params, coord) {
    
    # adapted from `GeomAbline$draw_panel`
    ranges <- coord$backtransform_range(panel_params)
    if (coord$clip == "on" && coord$is_linear()) {
      ranges$x[[2L]] <- ranges$x[[2L]] + diff(ranges$x)
    }
    
    # define two points: the origin, and the largest projection to the diagonal
    data$x <- 0
    data$y <- 0
    data$xend <- ranges$x[[2L]]
    data$yend <- ranges$x[[2L]]
    
    GeomSegment$draw_panel(data, panel_params, coord)
  },
  
  draw_key = draw_key_blank
)<|MERGE_RESOLUTION|>--- conflicted
+++ resolved
@@ -17,21 +17,18 @@
 
 #' @section Persistence diagrams:
 
+#'   Persistence diagrams recognize extended persistence data, with negative
+#'   birth/death values arising from the relative part of the filtration.
 #'
 #'   The original persistence diagrams plotted persistence against birth in what
 #'   we call "flat" diagrams, but most plot death against birth in "diagonal"
 #'   diagrams, often with a diagonal line indicating zero persistence.
 #'
-<<<<<<< HEAD
-#'   Persistence diagrams recognize extended persistence data, with negative
-#'   birth/death values arising from the relative part of the filtration.
-=======
 #'   The convenience layer `geom_diagonal()` is appropriate only for the
 #'   "diagonal" layout and accepts no aesthetics. It pairs well with the
 #'   `geom_fundamental_box()` layer that renders fundamental boxes at specified
 #'   time points (Chung & Lawson, 2020).
 #'   
->>>>>>> b4438575
 
 #' @section Persistence landscapes:
 
